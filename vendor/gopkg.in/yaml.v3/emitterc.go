--- conflicted
+++ resolved
@@ -814,16 +814,6 @@
 		}
 	}
 	if len(emitter.key_line_comment) > 0 {
-<<<<<<< HEAD
-		// [Go] A line comment was previously provided for the key. Handle it before
-		//      the value so the inline comments are placed correctly.
-		if yaml_emitter_silent_nil_event(emitter, event) && len(emitter.line_comment) == 0 {
-			// Nothing other than the line comment will be written on the line.
-			emitter.line_comment = emitter.key_line_comment
-			emitter.key_line_comment = nil
-		} else {
-			// An actual value is coming, so emit the comment line.
-=======
 		// [Go] Line comments are generally associated with the value, but when there's
 		//      no value on the same line as a mapping key they end up attached to the
 		//      key itself.
@@ -837,22 +827,11 @@
 			}
 		} else if event.sequence_style() != yaml_FLOW_SEQUENCE_STYLE && (event.typ == yaml_MAPPING_START_EVENT || event.typ == yaml_SEQUENCE_START_EVENT) {
 			// An indented block follows, so write the comment right now.
->>>>>>> 93a25392
 			emitter.line_comment, emitter.key_line_comment = emitter.key_line_comment, emitter.line_comment
 			if !yaml_emitter_process_line_comment(emitter) {
 				return false
 			}
 			emitter.line_comment, emitter.key_line_comment = emitter.key_line_comment, emitter.line_comment
-<<<<<<< HEAD
-			// Indent in unless it's a block that will reindent anyway.
-			if event.sequence_style() == yaml_FLOW_SEQUENCE_STYLE || (event.typ != yaml_MAPPING_START_EVENT && event.typ != yaml_SEQUENCE_START_EVENT) {
-				emitter.indent = emitter.best_indent*((emitter.indent+emitter.best_indent)/emitter.best_indent)
-				if !yaml_emitter_write_indent(emitter) {
-					return false
-				}
-			}
-=======
->>>>>>> 93a25392
 		}
 	}
 	emitter.states = append(emitter.states, yaml_EMIT_BLOCK_MAPPING_KEY_STATE)
