--- conflicted
+++ resolved
@@ -120,14 +120,11 @@
 		e.nodev(in)
 		return
 	case Node:
-<<<<<<< HEAD
-=======
 		if !in.CanAddr() {
 			var n = reflect.New(in.Type()).Elem()
 			n.Set(in)
 			in = n
 		}
->>>>>>> 93a25392
 		e.nodev(in.Addr())
 		return
 	case time.Time:
