--- conflicted
+++ resolved
@@ -49,11 +49,7 @@
       dnsPolicy: Default
       containers:
         - name: node-driver-registrar
-<<<<<<< HEAD
-          image:registry.k8s.io/sig-storage/csi-node-driver-registrar:v2.2.0
-=======
           image: registry.k8s.io/sig-storage/csi-node-driver-registrar:v2.2.0
->>>>>>> 5a5972ff
           imagePullPolicy: "IfNotPresent"
           args:
             - "--v=5"
